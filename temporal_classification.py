import argparse
import os
import random
import shutil
import time
import warnings
from datetime import datetime
from pathlib import Path

import torch
import torch.nn as nn
import torch.nn.parallel
import torch.backends.cudnn as cudnn
import torch.distributed as dist
import torch.optim
import torch.multiprocessing as mp
import torch.utils.data
import torch.utils.data.distributed
import torchvision.transforms as transforms
import torchvision.datasets as datasets
import torchvision.models as models
from utils import GaussianBlur
from torch.utils.data import Subset
from torch.optim.lr_scheduler import StepLR

import numpy as np

import wandb

parser = argparse.ArgumentParser(description='Temporal classification with headcam data')
parser.add_argument('--data', help='path to dataset')
parser.add_argument('--val-data', help='path to validation dataset')
parser.add_argument('--model', default='resnet50', choices=['resnet50', 'resnext101_32x8d', 'resnext50_32x4d',
                                                            'mobilenet_v2', 'convnext_tiny', 'convnext_large'], help='model')
parser.add_argument('-j', '--workers', default=16, type=int, metavar='N', help='number of data loading workers (default'
                                                                               ':16)')
parser.add_argument('--epochs', default=50, type=int, metavar='N', help='number of total epochs to run')
parser.add_argument('--start-epoch', default=0, type=int, metavar='N', help='manual epoch number (useful on restarts)')
parser.add_argument('-b', '--batch-size', default=64, type=int, metavar='N',
                    help='mini-batch size (default: 64), this is the total batch size of all GPUs on the current node '
                         'when using Data Parallel or Distributed Data Parallel')
parser.add_argument('--optim', default='sgd', type=str, help='optimizer, Choices: ["adam", "sgd"]')
parser.add_argument('--lr', '--learning-rate', default=0.0001, type=float, metavar='LR', help='initial learning rate',
                    dest='lr')
parser.add_argument('--wd', '--weight-decay', default=0.0, type=float, metavar='W', help='weight decay (default: 0)',
                    dest='weight_decay')
parser.add_argument('-p', '--print-freq', default=1000, type=int, metavar='N', help='print frequency (default: 1000)')
parser.add_argument('--resume', default='', type=str, metavar='PATH', help='path to latest checkpoint (default: none)')
parser.add_argument('--world-size', default=-1, type=int, help='number of nodes for distributed training')
parser.add_argument('--rank', default=-1, type=int, help='node rank for distributed training')
parser.add_argument('--dist-url', default='tcp://224.66.41.62:23456', type=str, help='url used to set up distributed '
                                                                                     'training')
parser.add_argument('--dist-backend', default='nccl', type=str, help='distributed backend')
parser.add_argument('--gpu', default=None, type=int, help='GPU id to use.')
parser.add_argument('--multiprocessing-distributed', action='store_true',
                    help='Use multi-processing distributed training to launch '
                         'N processes per node, which has N GPUs. This is the '
                         'fastest way to use tePyTorch for either single node or '
                         'multi node data parallel training')
parser.add_argument('--n_out', default=1000, type=int, help='output dim')
parser.add_argument('--augmentation', default=True, action='store_false', help='whether to use data augmentation?')
parser.add_argument('--partition', default='SAY', type=str, help='which partition to process. Choices: [S, A, Y, SAY]')

SEG_LEN = 288
FPS = 5

def main():
    args = parser.parse_args()

    print(args)
<<<<<<< HEAD
    wandb.init(project="baby-vision", entity="yanlaiy", config=args)
=======
    wandb.init(project="baby-vision", entity="peiqiliu")
>>>>>>> ab86ad96
    wandb.config = args

    if args.gpu is not None:
        warnings.warn('You have chosen a specific GPU. This will completely disable data parallelism.')

    if args.dist_url == "env://" and args.world_size == -1:
        args.world_size = int(os.environ["WORLD_SIZE"])

    args.distributed = args.world_size > 1 or args.multiprocessing_distributed

    ngpus_per_node = torch.cuda.device_count()
    if args.multiprocessing_distributed:
        # Since we have ngpus_per_node processes per node, the total world_size needs to be adjusted accordingly
        args.world_size = ngpus_per_node * args.world_size
        # Use torch.multiprocessing.spawn to launch distributed processes: the main_worker process function
        mp.spawn(main_worker, nprocs=ngpus_per_node, args=(ngpus_per_node, args))
    else:
        # Simply call main_worker function
        main_worker(args.gpu, ngpus_per_node, args)


def main_worker(gpu, ngpus_per_node, args):
    args.gpu = gpu

    if args.gpu is not None:
        print("Use GPU: {} for training".format(args.gpu))

    print('Model:', args.model)
    if args.model == 'convnext_tiny':
        #model = models.convnext_tiny(weights = models.ConvNeXt_Tiny_Weights.IMAGENET1K_V1)
        model = models.convnext_tiny()
    if args.model == 'convnext_large':
        #model = models.convnext_large(weights = models.ConvNeXt_Tiny_Weights.IMAGENET1K_V1)
        model = models.convnext_large()
    else:
        model = models.__dict__[args.model](pretrained=False)
    if args.model.startswith('res'):
        model.fc = torch.nn.Linear(in_features=2048, out_features=args.n_out, bias=True)
    #elif args.model.startswith('convnext'):
        #model.classifier = torch.nn.Linear(in_features = 768, out_features = args.n_out, bias = True)
    #else:
    elif not args.model.startswith('convnext'):
        model.classifier = torch.nn.Linear(in_features=1280, out_features=args.n_out, bias=True)
    else:
        model.classifier.append(torch.nn.Linear(1000, args.n_out))

    # DataParallel will divide and allocate batch_size to all available GPUs
    model = torch.nn.DataParallel(model).cuda()

    # define loss function (criterion) and optimizer
    criterion = nn.CrossEntropyLoss().cuda(args.gpu)
    if args.optim == 'adam':
        optimizer = torch.optim.Adam(model.parameters(), args.lr, weight_decay=args.weight_decay)
        scheduler = StepLR(optimizer, step_size=10, gamma=1)
    elif args.optim == 'sgd':
        optimizer = torch.optim.SGD(model.parameters(), lr=args.lr, momentum=0.9)
        scheduler = StepLR(optimizer, step_size=10, gamma=0.1)
    else:
        raise NotImplementedError()
    print(f"Using Optimizer {args.optim} with learing rate {args.lr}")
    cudnn.benchmark = True

    if args.resume:
        if os.path.isfile(args.resume):
            print(args.resume)
            checkpoint = torch.load(args.resume)
            model.load_state_dict(checkpoint['model_state_dict'])
            optimizer.load_state_dict(checkpoint['optimizer_state_dict'])
        else:
            print("=> no checkpoint found at '{}'".format(args.resume))

    date_time = datetime.now().strftime("%m%d%Y_%H%M%S")
    
    exp_path = os.path.join(os.path.dirname(os.path.realpath(__file__)), 'experiments')
    savefile_dir = f'{args.model}_{args.batch_size}_{args.augmentation}_{args.partition}_{FPS}_{SEG_LEN}_{date_time}'
    exp_path = os.path.join(exp_path, savefile_dir)
    Path(exp_path).mkdir(parents=True, exist_ok=True)

    normalize = transforms.Normalize(mean=[0.485, 0.456, 0.406], std=[0.229, 0.224, 0.225])

    if args.augmentation:
        train_dataset = datasets.ImageFolder(
            args.data,
            transforms.Compose([
                        transforms.RandomResizedCrop(224, scale=(0.2, 1.)),
                        transforms.RandomApply([transforms.ColorJitter(0.9, 0.9, 0.9, 0.5)], p=0.9),
                        transforms.RandomGrayscale(p=0.2),
                        transforms.RandomApply([GaussianBlur([.1, 2.])], p=0.5),
                        transforms.RandomHorizontalFlip(),
                        transforms.ToTensor(),
                        normalize
                        ])
        )
    else:
        train_dataset = datasets.ImageFolder(
            args.data,
            transforms.Compose([
                transforms.ToTensor(),
                normalize
            ])
        )

    val_dataset = datasets.ImageFolder(
        args.val_data,
        transforms.Compose([
            transforms.ToTensor(),
            normalize
        ])
    )

    # Filter the image folders according to args.partition
    if args.partition != 'SAY':
        assert args.partition in ['S', 'A', 'Y']
        train_dataset.class_to_idx = {k: v for (k, v) in train_dataset.class_to_idx.items() if k.startswith(args.partition)}
        train_idx = [i for i in range(len(train_dataset)) if train_dataset.imgs[i][1] in train_dataset.class_to_idx.values()]
        train_dataset = Subset(train_dataset, train_idx)

        val_dataset.class_to_idx = {k: v for (k, v) in val_dataset.class_to_idx.items() if k.startswith(args.partition)}
        val_idx = [i for i in range(len(val_dataset)) if val_dataset.imgs[i][1] in val_dataset.class_to_idx.values()]
        val_dataset = Subset(val_dataset, val_idx)

    train_loader = torch.utils.data.DataLoader(
        train_dataset, batch_size=args.batch_size, shuffle=True,
        num_workers=args.workers, pin_memory=True, sampler=None
    )
    val_loader = torch.utils.data.DataLoader(
        val_dataset, batch_size=args.batch_size,
        num_workers=args.workers, pin_memory=True, sampler=None
    )

    step = 0

    for epoch in range(args.start_epoch, args.epochs):
        
        val(val_loader, model, criterion, step, args)
        # train for one epoch
        step = train(train_loader, model, criterion, optimizer, epoch, args)
        scheduler.step()
        wandb.log({'lr': scheduler.get_last_lr()}, step=step)
        torch.save({'model_state_dict': model.state_dict(),
                    'optimizer_state_dict': optimizer.state_dict()}, 
                    os.path.join(exp_path, f'epoch_{epoch}.tar'))


def train(train_loader, model, criterion, optimizer, epoch, args):
    # switch to train mode
    model.train()

    num_steps = len(train_loader)
    for i, (images, target) in enumerate(train_loader):
        step = epoch * num_steps + i

        if args.gpu is not None:
            images = images.cuda(args.gpu, non_blocking=True)
        target = target.cuda(args.gpu, non_blocking=True)

        # compute output
        output = model(images)
        loss = criterion(output, target)

        # measure accuracy and record loss
        acc1, acc5 = accuracy(output, target, topk=(1, 5))
        losses = loss.item()
        top1 = acc1[0]
        top5 = acc5[0]

        # compute gradient and do SGD step
        optimizer.zero_grad()
        loss.backward()
        optimizer.step()

        if step % args.print_freq == 0:
            wandb.log({'train_loss': losses}, step=step)
            wandb.log({'train_top1': top1}, step=step)
            wandb.log({'train_top5': top5}, step=step)
            print(epoch)
            print(losses)

    return step

def val(val_loader, model, criterion, step, args):
    # switch to eval mode
    model.eval()

    losses = []
    top1 = []
    top5 = []

    for i, (images, target) in enumerate(val_loader):

        if args.gpu is not None:
            images = images.cuda(args.gpu, non_blocking=True)
        target = target.cuda(args.gpu, non_blocking=True)

        # compute output
        output = model(images)
        loss = criterion(output, target)

        # measure accuracy and record loss
        acc1, acc5 = accuracy(output, target, topk=(1, 5))
        losses.append(loss.item())
        top1.append(acc1[0].cpu())
        top5.append(acc5[0].cpu())

    wandb.log({'val_loss': np.mean(losses)}, step=step)
    wandb.log({'val_top1': np.mean(top1)}, step=step)
    wandb.log({'val_top5': np.mean(top5)}, step=step)

def accuracy(output, target, topk=(1,)):
    """Computes the accuracy over the k top predictions for the specified values of k"""
    with torch.no_grad():
        maxk = max(topk)
        batch_size = target.size(0)

        _, pred = output.topk(maxk, 1, True, True)
        pred = pred.t()
        correct = pred.eq(target.view(1, -1).expand_as(pred))

        res = []
        for k in topk:
            correct_k = correct[:k].reshape(-1).float().sum(0, keepdim=True)
            res.append(correct_k.mul_(100.0 / batch_size))
        return res

def average(lst):
    return sum(lst) / len(lst)

if __name__ == '__main__':
    main()<|MERGE_RESOLUTION|>--- conflicted
+++ resolved
@@ -68,11 +68,7 @@
     args = parser.parse_args()
 
     print(args)
-<<<<<<< HEAD
-    wandb.init(project="baby-vision", entity="yanlaiy", config=args)
-=======
     wandb.init(project="baby-vision", entity="peiqiliu")
->>>>>>> ab86ad96
     wandb.config = args
 
     if args.gpu is not None:
